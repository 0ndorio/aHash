use crate::convert::*;
use core::hash::Hasher;

///This constant come from Kunth's prng (Empirically it works better than those from splitmix32).
const MULTIPLE: u64 = crate::MULTIPLE;
const INCREMENT: u64 = 1442695040888963407;
const ROT: u32 = 23; //17

/// A `Hasher` for hashing an arbitrary stream of bytes.
///
/// Instances of [`AHasher`] represent state that is updated while hashing data.
///
/// Each method updates the internal state based on the new data provided. Once
/// all of the data has been provided, the resulting hash can be obtained by calling
/// `finish()`
///
/// [Clone] is also provided in case you wish to calculate hashes for two different items that
/// start with the same data.
///
#[derive(Debug, Clone)]
pub struct AHasher {
    buffer: u64,
<<<<<<< HEAD
    pad: u64,
}

impl AHasher {
    /// Creates a new hasher keyed to the provided keys.
=======
}

impl AHasher {
    /// Creates a new hasher keyed to the provided key.
>>>>>>> 37ef182b
    #[inline]
    pub fn new_with_keys(key1: u64, key2: u64) -> AHasher {
        AHasher { buffer: key1, pad: key2 }
    }

<<<<<<< HEAD
    #[cfg(test)]
    pub(crate) fn test_with_keys(key1: u64, key2: u64) -> AHasher {
        use crate::scramble_keys;
        let (k1, k2) = scramble_keys(key1, key2);
        AHasher { buffer: k1, pad: k2 }
=======
    /// Creates a new hasher keyed to the provided keys.
    #[inline]
    pub(crate) fn new_with_keys(key1: u64, key2: u64) -> AHasher {
        AHasher {
            buffer: key1 ^ (key2.rotate_left(ROT)),
        }
>>>>>>> 37ef182b
    }

    /// This update function has the goal of updating the buffer with a single multiply
    /// FxHash does this but is vulnerable to attack. To avoid this input needs to be masked to with an
    /// unpredictable value. Other hashes such as murmurhash have taken this approach but were found vulnerable
    /// to attack. The attack was based on the idea of reversing the pre-mixing (Which is necessarily
    /// reversible otherwise bits would be lost) then placing a difference in the highest bit before the
    /// multiply used to mix the data. Because a multiply can never affect the bits to the right of it, a
    /// subsequent update that also differed in this bit could result in a predictable collision.
    ///
    /// This version avoids this vulnerability while still only using a single multiply. It takes advantage
    /// of the fact that when a 64 bit multiply is performed the upper 64 bits are usually computed and thrown
    /// away. Instead it creates two 128 bit values where the upper 64 bits are zeros and multiplies them.
    /// (The compiler is smart enough to turn this into a 64 bit multiplication in the assembly)
    /// Then the upper bits are added to the lower bits to produce a single 64 bit result.
    ///
    /// To understand why this is a good scrambling function it helps to understand multiply-with-carry PRNGs:
    /// https://en.wikipedia.org/wiki/Multiply-with-carry_pseudorandom_number_generator
    /// If the multiple is chosen well, this creates a long period, decent quality PRNG.
    /// Notice that this function is equivalent to this except the `buffer`/`state` is being xored with each
    /// new block of data. In the event that data is all zeros, it is exactly equivalent to a MWC PRNG.
    ///
    /// This is impervious to attack because every bit buffer at the end is dependent on every bit in
    /// `new_data ^ buffer`. For example suppose two inputs differed in only the 5th bit. Then when the
    /// multiplication is performed the `result` will differ in bits 5-69. More specifically it will differ by
    /// 2^5 * MULTIPLE. However in the next step bits 65-128 are turned into a separate 64 bit value. So the
    /// differing bits will be in the lower 6 bits of this value. The two intermediate values that differ in
    /// bits 5-63 and in bits 0-5 respectively get added together. Producing an output that differs in every
    /// bit. The addition carries in the multiplication and at the end additionally mean that the even if an
    /// attacker somehow knew part of (but not all) the contents of the buffer before hand,
    /// they would not be able to predict any of the bits in the buffer at the end.
    #[inline(always)]
    fn update(&mut self, new_data: u64) {
        let result: [u64; 2] = ((new_data ^ self.buffer) as u128)
            .wrapping_mul(MULTIPLE as u128)
            .convert();
        self.buffer = result[0].wrapping_add(result[1]);
    }

    /// This update function updates the buffer with the new information in a way that can't be canceled
    /// with a subsequent update without knowledge of the content of the buffer prior to the update.
    ///
    /// To achieve this the input needs to be modified in an unpredictable (to an attacker) way before it is
    /// combined with the value in the buffer. This is done by xoring it with `key`.
    ///
    /// Other hashes such as murmurhash have taken that approach but were found vulnerable to attack.
    /// The attack was based on the idea of reversing any pre-mixing (Which is necessarily reversible otherwise
    /// bits would be lost) then placing a difference in the highest bit before the multiply. Because a multiply
    /// can never affect the bits to the right of it, a subsequent update that also only differed in the high
    /// order bit could cancel out the change to `buffer` from the first update. This allowed murmurhash to be
    /// attacked. In this update function aHash avoids this vulnerability by rotating and performing a second
    /// multiply.
    ///
    /// This makes it impossible for an attacker to place a single bit difference between
    /// two blocks so as to cancel each other. (While the transform is still reversible if you know the key)
    ///
    /// This is similar to the above update function but is designed to run in a loop
    /// that will be unrolled and vectorized. So instead of using the buffer, it uses a 'key' that it updates
    /// and returns. The buffer is only xored at the end. This structure is so that when the method is inlined,
    /// the compiler will unroll any loop this gets placed in and the loop can be automatically vectorized
    /// and the rotates, xors, and multiplies can be paralleled.
    ///
    /// The key needs to be incremented between consecutive calls to prevent (a,b) from hashing the same as (b,a).
    /// The adding of the increment is moved to the bottom rather than the top. This allows one less add to be
    /// performed overall, but more importantly, it follows the multiply, which is expensive. So the CPU can
    /// run another operation afterwords if does not depend on the output of the multiply operation.
    #[inline(always)]
    fn ordered_update(&mut self, new_data: u64, key: u64) -> u64 {
        self.buffer ^= (new_data ^ key)
            .wrapping_mul(MULTIPLE)
            .rotate_left(ROT)
            .wrapping_mul(MULTIPLE);
        key.wrapping_add(INCREMENT)
    }
}

#[inline(never)]
#[no_mangle]
fn hash_test(input: &[u8]) -> u64 {
    let mut a = AHasher::new_with_keys(12345, 67);
    a.write(input);
    a.finish()
}

/// Provides methods to hash all of the primitive types.
impl Hasher for AHasher {
    #[inline]
    fn write_u8(&mut self, i: u8) {
        self.update(i as u64);
    }

    #[inline]
    fn write_u16(&mut self, i: u16) {
        self.update(i as u64);
    }

    #[inline]
    fn write_u32(&mut self, i: u32) {
        self.update(i as u64);
    }

    #[inline]
    fn write_u64(&mut self, i: u64) {
        self.update(i as u64);
    }

    #[inline]
    fn write_u128(&mut self, i: u128) {
        let data: [u64; 2] = i.convert();
        self.update(data[0]);
        self.update(data[1]);
    }

    #[inline]
    fn write_usize(&mut self, i: usize) {
        self.write_u64(i as u64);
    }

    #[inline]
    fn write(&mut self, input: &[u8]) {
        let mut data = input;
        let length = data.len() as u64;
        //Needs to be an add rather than an xor because otherwise it could be canceled with carefully formed input.
        self.buffer = self.buffer.wrapping_add(length.wrapping_mul(MULTIPLE));
        //A 'binary search' on sizes reduces the number of comparisons.
        if data.len() > 8 {
            if data.len() > 16 {
                let tail = data.read_last_u64();
                let mut key: u64 = self.buffer;
                while data.len() > 8 {
                    let (val, rest) = data.read_u64();
                    key = self.ordered_update(val, key);
                    data = rest;
                }
                self.update(tail);
            } else {
                self.update(data.read_u64().0);
                self.update(data.read_last_u64());
            }
        } else {
            if data.len() >= 2 {
                if data.len() >= 4 {
                    let block: [u32; 2] = [data.read_u32().0, data.read_last_u32()];
                    self.update(block.convert());
                } else {
                    let block: [u16; 2] = [data.read_u16().0, data.read_last_u16()];
                    let val: u32 = block.convert();
                    self.update(val as u64);
                }
            } else {
                let value = if data.len() > 0 {
                    data[0] //len 1
                } else {
                    0
                };
                self.update(value as u64);
            }
        }
    }
    #[inline]
    fn finish(&self) -> u64 {
        (self.buffer ^ self.pad)
    }
}

#[cfg(test)]
mod tests {
    use crate::convert::Convert;
    use crate::fallback_hash::*;

    #[test]
    fn test_hash() {
        let mut hasher = AHasher::new_with_keys(0, 0);
        let value: u64 = 1 << 32;
        hasher.update(value);
        let result = hasher.buffer;
        let mut hasher = AHasher::new_with_keys(0, 0);
        let value2: u64 = 1;
        hasher.update(value2);
        let result2 = hasher.buffer;
        let result: [u8; 8] = result.convert();
        let result2: [u8; 8] = result2.convert();
        assert_ne!(hex::encode(result), hex::encode(result2));
    }

    #[test]
    fn test_conversion() {
        let input: &[u8] = "dddddddd".as_bytes();
        let bytes: u64 = as_array!(input, 8).convert();
        assert_eq!(bytes, 0x6464646464646464);
    }
}<|MERGE_RESOLUTION|>--- conflicted
+++ resolved
@@ -20,37 +20,24 @@
 #[derive(Debug, Clone)]
 pub struct AHasher {
     buffer: u64,
-<<<<<<< HEAD
     pad: u64,
-}
-
-impl AHasher {
-    /// Creates a new hasher keyed to the provided keys.
-=======
 }
 
 impl AHasher {
     /// Creates a new hasher keyed to the provided key.
->>>>>>> 37ef182b
     #[inline]
     pub fn new_with_keys(key1: u64, key2: u64) -> AHasher {
         AHasher { buffer: key1, pad: key2 }
     }
 
-<<<<<<< HEAD
     #[cfg(test)]
     pub(crate) fn test_with_keys(key1: u64, key2: u64) -> AHasher {
         use crate::scramble_keys;
         let (k1, k2) = scramble_keys(key1, key2);
-        AHasher { buffer: k1, pad: k2 }
-=======
-    /// Creates a new hasher keyed to the provided keys.
-    #[inline]
-    pub(crate) fn new_with_keys(key1: u64, key2: u64) -> AHasher {
         AHasher {
-            buffer: key1 ^ (key2.rotate_left(ROT)),
+            buffer: k1,
+            pad: k2
         }
->>>>>>> 37ef182b
     }
 
     /// This update function has the goal of updating the buffer with a single multiply
