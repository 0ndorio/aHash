mod convert;

///# aHash
///
/// This hashing algorithm is intended to be a DOS resistant, hardware specific, alternative to FxHash.
/// It provides a high speed hash algorithm, but unlike FxHash it is a Keyed hash. This allows it to be used
/// in a HashMap without allowing for the possibility that an malicious user can induce a collision.
///
/// # How aHash works
///
/// aHash uses the hardware AES instruction on x86 processors to provide a keyed hash function.
/// It uses two rounds of AES per hash. So it should not be considered cryptographically secure.

use crate::convert::Convert;
use std::collections::{HashMap};
use std::collections::hash_map::RandomState;
use std::default::Default;
use std::hash::{BuildHasherDefault, Hasher};
use std::mem::transmute;
use std::cell::Cell;
use rand::Rng;

/// A builder for an AHasher that uses a thread local random number to generate the keys.
/// To controll the keys uses instead call [AHasher](struct.AHasher.html#method.new_with_keys)
pub type ABuildHasher = BuildHasherDefault<AHasher>;

/// A `HashMap` using a default aHash hasher.
pub type AHashMap<K, V> = HashMap<K, V, ABuildHasher>;

//const DEFAULT_KEYS: [u64; 2] = [0x6c62_272e_07bb_0142, 0x517c_c1b7_2722_0a95];

#[derive(Debug, Clone)]
pub struct AHasher {
    buffer: [u64; 2],
}

impl AHasher {
    pub fn new_with_keys(key0: u64, key1: u64) -> AHasher {
        AHasher { buffer:[key0, key1] }
    }
}

impl Default for AHasher {
    /// Copied from `std/collections/hash/RandomState`
    /// TODO figure out how to refer to it so as to not duplicate code.
    #[inline]
    fn default() -> AHasher {
        thread_local!(static KEYS: Cell<(u64, u64)> = {
<<<<<<< HEAD
            Cell::new((rand::thread_rng().gen(),rand::thread_rng().gen()))
=======
            Cell::new(sys::hashmap_random_keys())
>>>>>>> e187b216
        });

        KEYS.with(|keys| {
            let (k0, k1) = keys.get();
            keys.set((k0.wrapping_add(1), k1));
            AHasher { buffer: [k0, k1] }
        })
    }
}

macro_rules! as_array {
    ($input:expr, $len:expr) => {{
        {
            #[inline]
            fn as_array<T>(slice: &[T]) -> &[T; $len] {
                assert_eq!(slice.len(), $len);
                unsafe {
                    &*(slice.as_ptr() as *const [_; $len])
                }
            }
            as_array($input)
        }
    }}
}

//Note that each of the write_XX methods passes the arguments slightly differently to hash.
//This is done so that an u8 and a u64 that both contain the same value will produce different hashes.
impl Hasher for AHasher {
    #[inline]
    fn write_u8(&mut self, i: u8) {
        self.buffer = hash([self.buffer[1], self.buffer[0] ^ i as u64].convert(), self.buffer.convert()).convert();

    }

    #[inline]
    fn write_u16(&mut self, i: u16) {
        self.buffer = hash([self.buffer[1] ^ i as u64, self.buffer[0]].convert(), self.buffer.convert()).convert();

    }

    #[inline]
    fn write_u32(&mut self, i: u32) {
        self.buffer = hash([self.buffer[0], self.buffer[1]  ^ i as u64].convert(), self.buffer.convert()).convert();
    }

    #[inline]
    fn write_u128(&mut self, i: u128) {
        let buffer: u128 = self.buffer.convert(); 
        self.buffer = hash((buffer ^ i).convert(), self.buffer.convert()).convert();
    }

    #[inline]
    fn write_usize(&mut self, i: usize) {
        self.write_u64(i as u64);
    }

    #[inline]
    fn write_u64(&mut self, i: u64) {
        self.buffer = hash([self.buffer[0] ^ i, self.buffer[1]].convert(), self.buffer.convert()).convert();
    }
    #[inline]
    fn write(&mut self, input: &[u8]) {
        let mut data = input;
        let mut remainder_low: u64 = self.buffer[0];
        let mut remainder_hi: u64 = self.buffer[1];
        if data.len() >= 16 {
            while data.len() >= 16 {
                let (block, rest) = data.split_at(16);
                let block: &[u8; 16] = as_array!(block, 16);
                self.buffer = hash(self.buffer.convert(), *block).convert();
                data = rest;
            }
            self.buffer = hash(self.buffer.convert(), self.buffer.convert()).convert();
        }
        if data.len() >= 8 {
            let (block, rest) = data.split_at(8);
            let val: u64 = as_array!(block, 8).convert();
            remainder_hi ^= val;
            remainder_hi = remainder_hi.rotate_left(32);
            data = rest;
        }
        if data.len() >= 4 {
            let (block, rest) = data.split_at(4);
            let val: u32 = as_array!(block, 4).convert();
            remainder_low ^= val as u64;
            remainder_low = remainder_low.rotate_left(32);
            data = rest;
        }
        if data.len() >= 2 {
            let (block, rest) = data.split_at(2);
            let val: u16 = as_array!(block, 2).convert();
            remainder_low ^= val as u64;
            remainder_low = remainder_low.rotate_left(16);
            data = rest;
        }
        if data.len() >= 1 {
            remainder_low ^= data[0] as u64;
            remainder_low = remainder_low.rotate_left(8);
        }
        self.buffer = hash([remainder_low, remainder_hi].convert(), self.buffer.convert()).convert();
    }
    #[inline]
    fn finish(&self) -> u64 {
        let result: [u64; 2] = hash(self.buffer.convert(), self.buffer.convert()).convert();
        result[0]//.wrapping_add(result[1])
    }
}

#[inline(always)]
fn hash(value: [u8; 16], xor: [u8; 16]) -> [u8; 16] {
    #[cfg(target_arch = "x86")]
    use core::arch::x86::*;
    #[cfg(target_arch = "x86_64")]
    use std::arch::x86_64::*;
    unsafe {
        let value = transmute(value);
        transmute(_mm_aesenc_si128(value, transmute(xor)))
    }
}

#[cfg(all(
    any(target_arch = "x86", target_arch = "x86_64"),
    target_feature = "aes"
))]
#[cfg(test)]
mod tests {
    use crate::convert::Convert;
    use crate::*;
    #[test]
    fn test_hash() {
        let mut result: [u64; 2] = [0x6c62272e07bb0142, 0x62b821756295c58d];
        let value: [u64; 2] = [1 << 32, 0xFEDCBA9876543210];
        result = hash(value.convert(), result.convert()).convert();
        result = hash(result.convert(), result.convert()).convert();
        let mut result2: [u64; 2] = [0x6c62272e07bb0142, 0x62b821756295c58d];
        let value2: [u64; 2] = [1, 0xFEDCBA9876543210];
        result2 = hash(value2.convert(), result2.convert()).convert();
        result2 = hash(result2.convert(), result.convert()).convert();
        let result: [u8; 16] = result.convert();
        let result2: [u8; 16] = result2.convert();
        assert_ne!(hex::encode(result), hex::encode(result2));
    }
    #[test]
    fn test_conversion() {
        let input: &[u8] = "dddddddd".as_bytes();
        let bytes: u64 = as_array!(input, 8).convert();
        assert_eq!(bytes, 0x6464646464646464);
    }

}<|MERGE_RESOLUTION|>--- conflicted
+++ resolved
@@ -46,11 +46,7 @@
     #[inline]
     fn default() -> AHasher {
         thread_local!(static KEYS: Cell<(u64, u64)> = {
-<<<<<<< HEAD
             Cell::new((rand::thread_rng().gen(),rand::thread_rng().gen()))
-=======
-            Cell::new(sys::hashmap_random_keys())
->>>>>>> e187b216
         });
 
         KEYS.with(|keys| {
